--- conflicted
+++ resolved
@@ -4,18 +4,7 @@
             seal::{EventSeal, LocationSeal, Seal},
             KeyConfig,
         },
-<<<<<<< HEAD
     }, event_message::{EventMessage, SignedEventMessage, SignedNontransferableReceipt, TimestampedEventMessage, parse::{Deserialized, DeserializedSignedEvent}}, prefix::{IdentifierPrefix, SelfAddressingPrefix}, state::{EventSemantics, IdentifierState}};
-=======
-    },
-    event_message::{
-        parse::{message, Deserialized, DeserializedSignedEvent},
-        EventMessage, SignedNontransferableReceipt, SignedTransferableReceipt,
-    },
-    prefix::{IdentifierPrefix, SelfAddressingPrefix},
-    state::{EventSemantics, IdentifierState},
-};
->>>>>>> 3136cd50
 
 #[cfg(test)]
 mod tests;
