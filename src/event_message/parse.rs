use super::{
    AttachedSignaturePrefix,
    EventMessage,
    SignedEventMessage,
    SignedNontransferableReceipt,
    SignedTransferableReceipt,
    payload_size::PayloadType,
};
use crate::{
    derivation::attached_signature_code::b64_to_num,
    event::{event_data::EventData, sections::seal::EventSeal},
    prefix::{
        parse::{attached_signature, basic_prefix, event_seal, self_signing_prefix},
        BasicPrefix, SelfSigningPrefix,
    },
    state::IdentifierState,
};
use nom::{
    branch::*,
    combinator::*,
    error::ErrorKind,
    multi::*,
    sequence::*,
};
use rmp_serde as serde_mgpk;
use serde::Deserialize;
use std::io::Cursor;
#[cfg(feature = "async")]
use super::serialization_info::SerializationInfo;

#[derive(Clone, Debug, PartialEq)]
pub struct DeserializedEvent<'a> {
    pub event_message: EventMessage,
    pub raw: &'a [u8],
}

#[derive(Clone, Debug, PartialEq)]
pub struct DeserializedSignedEvent<'a> {
    pub deserialized_event: DeserializedEvent<'a>,
    pub signatures: Vec<AttachedSignaturePrefix>,
}

// FIXME: detect payload type
impl From<DeserializedSignedEvent<'_>> for SignedEventMessage {
    fn from(de: DeserializedSignedEvent) -> SignedEventMessage {
<<<<<<< HEAD
        SignedEventMessage::new(&de.event.event_message, PayloadType::MA, de.signatures)
=======
        SignedEventMessage::new(&de.deserialized_event.event_message, de.signatures)
>>>>>>> cdafc3a8
    }
}

#[derive(Clone, Debug)]
pub enum Deserialized<'a> {
    // Event verification requires raw bytes, so use DesrializedSignedEvent
    Event(DeserializedSignedEvent<'a>),
    // Rct's have an alternative appended signature structure,
    // use SignedNontransferableReceipt and SignedTransferableReceipt
    NontransferableRct(SignedNontransferableReceipt),
    TransferableRct(SignedTransferableReceipt),
}

fn json_message(s: &[u8]) -> nom::IResult<&[u8], DeserializedEvent> {
    let mut stream = serde_json::Deserializer::from_slice(s).into_iter::<EventMessage>();
    match stream.next() {
        Some(Ok(event)) => Ok((
            &s[stream.byte_offset()..],
            DeserializedEvent {
                event_message: event,
                raw: &s[..stream.byte_offset()],
            },
        )),
        _ => Err(nom::Err::Error((s, ErrorKind::IsNot))),
    }
}

fn cbor_message(s: &[u8]) -> nom::IResult<&[u8], DeserializedEvent> {
    let mut stream = serde_cbor::Deserializer::from_slice(s).into_iter::<EventMessage>();
    match stream.next() {
        Some(Ok(event)) => Ok((
            &s[stream.byte_offset()..],
            DeserializedEvent {
                event_message: event,
                raw: &s[..stream.byte_offset()],
            },
        )),
        _ => Err(nom::Err::Error((s, ErrorKind::IsNot))),
    }
}

fn mgpk_message(s: &[u8]) -> nom::IResult<&[u8], DeserializedEvent> {
    let mut deser = serde_mgpk::Deserializer::new(Cursor::new(s));
    match Deserialize::deserialize(&mut deser) {
        Ok(event) => Ok((
            &s[deser.get_ref().position() as usize..],
            DeserializedEvent {
                event_message: event,
                raw: &s[..deser.get_ref().position() as usize],
            },
        )),
        _ => Err(nom::Err::Error((s, ErrorKind::IsNot))),
    }
}

pub fn message<'a>(s: &'a [u8]) -> nom::IResult<&[u8], DeserializedEvent> {
    alt((json_message, cbor_message, mgpk_message))(s).map(|d| (d.0, d.1))
}

// TESTED: OK
#[cfg(feature = "async")]
fn json_version(data: &[u8]) -> nom::IResult<&[u8], SerializationInfo> {
    match serde_json::from_slice(data) {
        Ok(vi) => Ok((data, vi)),
        _ => Err(nom::Err::Error((data, ErrorKind::IsNot)))
    }
}

// TODO: Requires testing
#[cfg(feature = "async")]
fn cbor_version(data: &[u8]) -> nom::IResult<&[u8], SerializationInfo> {
    match serde_cbor::from_slice(data) {
        Ok(vi) => Ok((data, vi)),
        _ => Err(nom::Err::Error((data, ErrorKind::IsNot)))
    }
}

// TODO: Requires testing
#[cfg(feature = "async")]
fn mgpk_version(data: &[u8]) -> nom::IResult<&[u8], SerializationInfo> {
    match serde_mgpk::from_slice(data) {
        Ok(vi) => Ok((data, vi)),
        _ => Err(nom::Err::Error((data, ErrorKind::IsNot)))
    }
}

#[cfg(feature = "async")]
pub(crate) fn version<'a>(data: &'a [u8]) -> nom::IResult<&[u8], SerializationInfo> {
    alt((json_version, cbor_version, mgpk_version))(data).map(|d| (d.0, d.1))
}

/// extracts the count from the sig count code
// FIXME: is this working for all types of sigs?
pub(crate) fn sig_count(s: &[u8]) -> nom::IResult<&[u8], u16> {
    let (rest, t) = tuple((
        map_parser(
            nom::bytes::complete::take(2u8),
            tuple((
                nom::bytes::complete::tag("-"),
                nom::bytes::complete::tag("A"),
            )),
        ),
        map(nom::bytes::complete::take(2u8), |b64_count| {
            b64_to_num(b64_count).map_err(|_| nom::Err::Failure((s, ErrorKind::IsNot)))
        }),
    ))(s)?;

    Ok((rest, t.1?))
}

/// called on an attached signature stream starting with a sig count
fn signatures(s: &[u8]) -> nom::IResult<&[u8], Vec<AttachedSignaturePrefix>> {
    let (rest, sc) = sig_count(s)?;
    count(attached_signature, sc as usize)(rest)
}

fn couplets(s: &[u8]) -> nom::IResult<&[u8], Vec<(BasicPrefix, SelfSigningPrefix)>> {
    let (rest, sc) = sig_count(s)?;
    count(
        nom::sequence::tuple((basic_prefix, self_signing_prefix)),
        sc as usize,
    )(rest)
}

fn transferable_receipt_attachement(
    s: &[u8],
) -> nom::IResult<&[u8], (EventSeal, Vec<AttachedSignaturePrefix>)> {
    tuple((event_seal, signatures))(s)
}

pub fn signed_message<'a>(s: &'a [u8]) -> nom::IResult<&[u8], Deserialized> {
    let (rest, e) = message(s)?;
    match e.event_message.event.event_data {
        EventData::Rct(_) => {
            if let Ok((rest, couplets)) = couplets(rest) {
                Ok((
                    rest,
                    Deserialized::NontransferableRct(SignedNontransferableReceipt {
                        body: e.event_message,
                        couplets,
                    }),
                ))
            } else {
                transferable_receipt_attachement(&rest[1..]).map(|(rest, attachement)| {
                    (
                        rest,
                        Deserialized::TransferableRct(SignedTransferableReceipt::new(
                            &e.event_message,
                            attachement.0,
                            attachement.1,
                        )),
                    )
                })
            }
        }
        _ => {
            let (extra, signatures) = signatures(rest)?;

            Ok((
                extra,
                Deserialized::Event(DeserializedSignedEvent {
                    deserialized_event: e,
                    signatures,
                }),
            ))
        }
    }
}

pub fn signed_event_stream(s: &[u8]) -> nom::IResult<&[u8], Vec<Deserialized>> {
    many0(signed_message)(s)
}

pub fn signed_event_stream_validate(s: &[u8]) -> nom::IResult<&[u8], IdentifierState> {
    let (rest, id) = fold_many1(
        signed_message,
        Ok(IdentifierState::default()),
        |acc, next| match next {
            Deserialized::Event(e) => {
                let new_state = acc?
<<<<<<< HEAD
                    .apply(&e.event.event_message)
=======
                    .apply(&e.deserialized_event.event_message)
>>>>>>> cdafc3a8
                    .map_err(|_| nom::Err::Error((s, ErrorKind::Verify)))?;
                if new_state
                    .current
                    .verify(e.deserialized_event.raw, &e.signatures)
                    .map_err(|_| nom::Err::Error((s, ErrorKind::Verify)))?
                {
                    Ok(new_state)
                } else {
                    Err(nom::Err::Error((s, ErrorKind::Verify)))
                }
            }
            // TODO this probably should not just skip non-events
            _ => acc,
        },
    )(s)?;

    Ok((rest, id?))
}

#[test]
fn test_sigs() {
    use crate::{derivation::self_signing::SelfSigning, prefix::AttachedSignaturePrefix};
    assert_eq!(sig_count("-AAA".as_bytes()), Ok(("".as_bytes(), 0u16)));
    assert_eq!(sig_count("-ABA".as_bytes()), Ok(("".as_bytes(), 64u16)));
    assert_eq!(
        sig_count("-AABextra data and stuff".as_bytes(),),
        Ok(("extra data and stuff".as_bytes(), 1u16))
    );

    assert_eq!(
        signatures("-AABAAAAAAAAAAAAAAAAAAAAAAAAAAAAAAAAAAAAAAAAAAAAAAAAAAAAAAAAAAAAAAAAAAAAAAAAAAAAAAAAAAAAAAAA".as_bytes()),
        Ok(("".as_bytes(), vec![AttachedSignaturePrefix::new(SelfSigning::Ed25519Sha512, vec![0u8; 64], 0)]))
    );

    assert!(signatures("-AABAA0Q7bqPvenjWXo_YIikMBKOg-pghLKwBi1Plm0PEqdv67L1_c6dq9bll7OFnoLp0a74Nw1cBGdjIPcu-yAllHAw".as_bytes()).is_ok());
    // -AABAAAAAAAAAAAAAAAAAAAAAAAAAAAAAAAAAAAAAAAAAAAAAAAAAAAAAAAAAAAAAAAAAAAAAAAAAAAAAAAAAAAAAAAA

    assert_eq!(
        signatures("-AACAAAAAAAAAAAAAAAAAAAAAAAAAAAAAAAAAAAAAAAAAAAAAAAAAAAAAAAAAAAAAAAAAAAAAAAAAAAAAAAAAAAAAAAA0AACAAAAAAAAAAAAAAAAAAAAAAAAAAAAAAAAAAAAAAAAAAAAAAAAAAAAAAAAAAAAAAAAAAAAAAAAAAAAAAAAAAAAAAAAAAAAAAAAAAAAAAAAAAAAAAAAAAAAAAAAAAAAAAAAAAAAAAAAAAAAAAAAAAAAAAAAextra data".as_bytes()),
        Ok(("extra data".as_bytes(), vec![
            AttachedSignaturePrefix::new(SelfSigning::Ed25519Sha512, vec![0u8; 64], 0),
            AttachedSignaturePrefix::new(SelfSigning::Ed448, vec![0u8; 114], 2)
        ]))
    );

    assert_eq!(
        signatures("-AACAAAAAAAAAAAAAAAAAAAAAAAAAAAAAAAAAAAAAAAAAAAAAAAAAAAAAAAAAAAAAAAAAAAAAAAAAAAAAAAAAAAAAAAA0AACAAAAAAAAAAAAAAAAAAAAAAAAAAAAAAAAAAAAAAAAAAAAAAAAAAAAAAAAAAAAAAAAAAAAAAAAAAAAAAAAAAAAAAAAAAAAAAAAAAAAAAAAAAAAAAAAAAAAAAAAAAAAAAAAAAAAAAAAAAAAAAAAAAAAAAAA".as_bytes()),
        Ok(("".as_bytes(), vec![
            AttachedSignaturePrefix::new(SelfSigning::Ed25519Sha512, vec![0u8; 64], 0),
            AttachedSignaturePrefix::new(SelfSigning::Ed448, vec![0u8; 114], 2)
        ]))
    )
}

#[test]
fn test_event() {
    let stream = br#"{"v":"KERI10JSON0000ed_","i":"E7WIS0e4Tx1PcQW5Um5s3Mb8uPSzsyPODhByXzgvmAdQ","s":"0","t":"icp","kt":"1","k":["Dpt7mGZ3y5UmhT1NLExb1IW8vMJ8ylQW3K44LfkTgAqE"],"n":"Erpltchg7BUv21Qz3ZXhOhVu63m7S7YbPb21lSeGYd90","bt":"0","b":[],"c":[],"a":[]}"#;
    let event = message(stream);
    assert!(event.is_ok());
    assert_eq!(event.unwrap().1.event_message.serialize().unwrap(), stream);

    // Inception event.
    let stream = r#"{"v":"KERI10JSON00011c_","i":"EZAoTNZH3ULvaU6Z-i0d8JJR2nmwyYAfSVPzhzS6b5CM","s":"0","t":"icp","kt":"1","k":["DaU6JR2nmwyZ-i0d8JZAoTNZH3ULvYAfSVPzhzS6b5CM"],"n":"EZ-i0d8JZAoTNZH3ULvaU6JR2nmwyYAfSVPzhzS6b5CM","bt":"1","b":["DTNZH3ULvaU6JR2nmwyYAfSVPzhzS6bZ-i0d8JZAo5CM"],"c":["EO"],"a":[]}"#.as_bytes();
    let event = message(stream);
    assert!(event.is_ok());
    assert_eq!(event.unwrap().1.event_message.serialize().unwrap(), stream);

    // Rotation event.
    let stream = r#"{"v":"KERI10JSON00011c_","i":"EZAoTNZH3ULvaU6Z-i0d8JJR2nmwyYAfSVPzhzS6b5CM","s":"1","t":"rot","p":"EULvaU6JR2nmwyZ-i0d8JZAoTNZH3YAfSVPzhzS6b5CM","kt":"1","k":["DaU6JR2nmwyZ-i0d8JZAoTNZH3ULvYAfSVPzhzS6b5CM"],"n":"EYAfSVPzhzZ-i0d8JZAoTNZH3ULvaU6JR2nmwyS6b5CM","bt":"1","br":["DH3ULvaU6JR2nmwyYAfSVPzhzS6bZ-i0d8TNZJZAo5CM"],"ba":["DTNZH3ULvaU6JR2nmwyYAfSVPzhzS6bZ-i0d8JZAo5CM"],"a":[{"i":"EJJR2nmwyYAfSVPzhzS6b5CMZAoTNZH3ULvaU6Z-i0d8","s":"0","d":"ELvaU6Z-i0d8JJR2nmwyYAZAoTNZH3UfSVPzhzS6b5CM"}]}"#.as_bytes();
    let event = message(stream);
    assert!(event.is_ok());
    assert_eq!(event.unwrap().1.event_message.serialize().unwrap(), stream);

    // Interaction event without seals.
    let stream = r#"{"v":"KERI10JSON0000a3_","i":"DSuhyBcPZEZLK-fcw5tzHn2N46wRCG_ZOoeKtWTOunRA","s":"3","t":"ixn","p":"EHBaMkc2lTj-1qnIgSeD0GmYjw8Zv6EmCgGDVPedn3fI","a":[]}"#.as_bytes();
    let event = message(stream);
    assert!(event.is_ok());
    assert_eq!(event.unwrap().1.event_message.serialize().unwrap(), stream);

    // Interaction event with seal.
    let stream = r#"{"v":"KERI10JSON00011c_","i":"EZAoTNZH3ULvaU6Z-i0d8JJR2nmwyYAfSVPzhzS6b5CM","s":"2","t":"ixn","p":"EULvaU6JR2nmwyZ-i0d8JZAoTNZH3YAfSVPzhzS6b5CM","a":[{"i":"EJJR2nmwyYAfSVPzhzS6b5CMZAoTNZH3ULvaU6Z-i0d8","s":"1","d":"ELvaU6Z-i0d8JJR2nmwyYAZAoTNZH3UfSVPzhzS6b5CM"}]}"#.as_bytes();
    let event = message(stream);
    assert!(event.is_ok());
    assert_eq!(event.unwrap().1.event_message.serialize().unwrap(), stream);

    // TODO fix the test after updating delegation.
    // (https://github.com/decentralized-identity/keri/issues/146)
    // // Delegated inception event.
    // let stream = r#"{"v":"KERI10JSON000121_","i":"EZUY3a0vbBLqUtC1d9ZrutSeg1nlMPVuDfxUi4LpE03g","s":"0","t":"dip","kt":"1","k":["DHgZa-u7veNZkqk2AxCnxrINGKfQ0bRiaf9FdA_-_49A"],"n":"EcBCalw7Oe2ohLDra2ovwlv72PrlQZdQdaoSZ1Vvk5P4","bt":"0","b":[],"c":[],"a":[],"di":"ENdHxtdjCQUM-TVO8CgJAKb8ykXsFe4u9epTUQFCL7Yd"}"#.as_bytes();
    // let event = message(stream);
    // assert!(event.is_ok());
    // assert_eq!(event.unwrap().1.event.serialize().unwrap(), stream);

    // // Delegated rotation event.
    // let stream = r#"{"v":"KERI10JSON00011c_","i":"EZAoTNZH3ULvaU6Z-i0d8JJR2nmwyYAfSVPzhzS6b5CM","s":"1","t":"drt","p":"EULvaU6JR2nmwyZ-i0d8JZAoTNZH3YAfSVPzhzS6b5CM","kt":"1","k":["DaU6JR2nmwyZ-i0d8JZAoTNZH3ULvYAfSVPzhzS6b5CM"],"n":"EYAfSVPzhzZ-i0d8JZAoTNZH3ULvaU6JR2nmwyS6b5CM","bt":"1","br":["DH3ULvaU6JR2nmwyYAfSVPzhzS6bZ-i0d8TNZJZAo5CM"],"ba":["DTNZH3ULvaU6JR2nmwyYAfSVPzhzS6bZ-i0d8JZAo5CM"],"a":[],"da":{"i":"EZAoTNZH3ULvaU6Z-i0d8JJR2nmwyYAfSVPzhzS6b5CM","s":"1","t":"ixn","p":"E8JZAoTNZH3ULZ-i0dvaU6JR2nmwyYAfSVPzhzS6b5CM"}}"#.as_bytes();
    // let event = message(stream);
    // assert!(event.is_ok());
    // assert_eq!(event.unwrap().1.event.serialize().unwrap(), stream);
}

#[test]
fn test_stream1() {
    // taken from KERIPY: tests/core/test_eventing.py::test_kevery#1998
    let stream = br#"{"v":"KERI10JSON0000ed_","i":"DSuhyBcPZEZLK-fcw5tzHn2N46wRCG_ZOoeKtWTOunRA","s":"0","t":"icp","kt":"1","k":["DSuhyBcPZEZLK-fcw5tzHn2N46wRCG_ZOoeKtWTOunRA"],"n":"EPYuj8mq_PYYsoBKkzX1kxSPGYBWaIya3slgCOyOtlqU","bt":"0","b":[],"c":[],"a":[]}-AABAAmagesCSY8QhYYHCJXEWpsGD62qoLt2uyT0_Mq5lZPR88JyS5UrwFKFdcjPqyKc_SKaKDJhkGWCk07k_kVkjyCA"#;

    let parsed = signed_message(stream).unwrap().1;

    match parsed {
        Deserialized::Event(signed_event) => {
            assert_eq!(
<<<<<<< HEAD
                signed_event.event.raw.len(),
                signed_event.event.event_message.serialization_info.size
=======
                signed_event.deserialized_event.raw.len(),
                signed_event.deserialized_event.event_message.serialization_info.size
>>>>>>> cdafc3a8
            );

            assert!(signed_message(stream).is_ok());
            assert!(signed_event_stream_validate(stream).is_ok());
            let signed_event: SignedEventMessage = signed_event.into();
            let serialized_again = signed_event.serialize();
            assert!(serialized_again.is_ok());
            let stringified = String::from_utf8(serialized_again.unwrap()).unwrap();
            assert_eq!(stream, stringified.as_bytes())
        }
        _ => assert!(false),
    }
}

#[test]
fn test_stream2() {
    // taken from KERIPY: tests/core/test_eventing.py::test_multisig_digprefix#2244
    let stream = br#"{"v":"KERI10JSON00014b_","i":"EsiHneigxgDopAidk_dmHuiUJR3kAaeqpgOAj9ZZd4q8","s":"0","t":"icp","kt":"2","k":["DSuhyBcPZEZLK-fcw5tzHn2N46wRCG_ZOoeKtWTOunRA","DVcuJOOJF1IE8svqEtrSuyQjGTd2HhfAkt9y2QkUtFJI","DT1iAhBWCkvChxNWsby2J0pJyxBIxbAtbLA0Ljx-Grh8"],"n":"E9izzBkXX76sqt0N-tfLzJeRqj0W56p4pDQ_ZqNCDpyw","bt":"0","b":[],"c":[],"a":[]}-AADAAhcaP-l0DkIKlJ87iIVcDx-m0iKPdSArEu63b-2cSEn9wXVGNpWw9nfwxodQ9G8J3q_Pm-AWfDwZGD9fobWuHBAAB6mz7zP0xFNBEBfSKG4mjpPbeOXktaIyX8mfsEa1A3Psf7eKxSrJ5Woj3iUB2AhhLg412-zkk795qxsK2xfdxBAACj5wdW-EyUJNgW0LHePQcSFNxW3ZyPregL4H2FoOrsPxLa3MZx6xYTh6i7YRMGY50ezEjV81hkI1Yce75M_bPCQ"#;
    assert!(signed_message(stream).is_ok());
    assert!(signed_event_stream_validate(stream).is_ok());
    
    let parsed = signed_message(stream).unwrap().1;

    match parsed {
        Deserialized::Event(signed_event) => {
            assert_eq!(
                signed_event.event.raw.len(),
                signed_event.event.event_message.serialization_info.size
            );

            assert!(signed_message(stream).is_ok());
            assert!(signed_event_stream_validate(stream).is_ok());
            let signed_event: SignedEventMessage = signed_event.into();
            let serialized_again = signed_event.serialize();
            assert!(serialized_again.is_ok());
            let stringified = String::from_utf8(serialized_again.unwrap()).unwrap();
            assert_eq!(stream, stringified.as_bytes())
        }
        _ => assert!(false),
    }
}

#[test]
fn test_signed_trans_receipt() {
    let trans_receipt_event = r#"{"v":"KERI10JSON000091_","i":"E7WIS0e4Tx1PcQW5Um5s3Mb8uPSzsyPODhByXzgvmAdQ","s":"0","t":"rct","d":"ErDNDBG7x2xYAH2i4AOnhVe44RS3lC1mRRdkyolFFHJk"}-FABENlofRlu2VPul-tjDObk6bTia2deG6NMqeFmsXhAgFvA0AAAAAAAAAAAAAAAAAAAAAAAE_MT0wsz-_ju_DVK_SaMaZT9ZE7pP4auQYeo2PDaw9FI-AABAA0Q7bqPvenjWXo_YIikMBKOg-pghLKwBi1Plm0PEqdv67L1_c6dq9bll7OFnoLp0a74Nw1cBGdjIPcu-yAllHAw"#;
    let msg = signed_message(trans_receipt_event.as_bytes());
    assert!(msg.is_ok());
}

#[test]
fn test_stream3() {
    // should fail to verify with incorrect signature
    let stream = br#"{"v":"KERI10JSON00012a_","i":"E4_CHZxqydVAvJEI7beqk3TZwUR92nQydi1nI8UqUTxk","s":"0","t":"icp","kt":"1","k":["DLfozZ0uGvLED22X3K8lX6ciwhl02jdjt1DQ_EHnJro0","C6KROFI5gWRXhAiIMiHLCDa-Oj09kmVMr2btCE96k_3g"],"n":"E99mhvP0pLkGtxymQkspRqcdoIFOqdigCf_F3rpg7rfk","bt":"0","b":[],"c":[],"a":[]}-AABAAlxZyoxbADu-x9Ho6EC7valjC4bNn7muWvqC_uAEBd1P9xIeOSxmcYdhyvBg1-o-25ebv66Q3Td5bZ730wqLjBA"#;

    assert!(signed_message(stream).is_ok());
    let result = signed_event_stream_validate(stream);
    assert!(!result.is_ok());
}

#[cfg(feature = "async")]
#[test]
fn test_version_parse() {
    let json = br#""KERI10JSON00014b_""#;
    let json_result = version(json);
    assert!(json_result.is_ok());
}<|MERGE_RESOLUTION|>--- conflicted
+++ resolved
@@ -43,11 +43,7 @@
 // FIXME: detect payload type
 impl From<DeserializedSignedEvent<'_>> for SignedEventMessage {
     fn from(de: DeserializedSignedEvent) -> SignedEventMessage {
-<<<<<<< HEAD
         SignedEventMessage::new(&de.event.event_message, PayloadType::MA, de.signatures)
-=======
-        SignedEventMessage::new(&de.deserialized_event.event_message, de.signatures)
->>>>>>> cdafc3a8
     }
 }
 
@@ -228,11 +224,7 @@
         |acc, next| match next {
             Deserialized::Event(e) => {
                 let new_state = acc?
-<<<<<<< HEAD
                     .apply(&e.event.event_message)
-=======
-                    .apply(&e.deserialized_event.event_message)
->>>>>>> cdafc3a8
                     .map_err(|_| nom::Err::Error((s, ErrorKind::Verify)))?;
                 if new_state
                     .current
@@ -343,13 +335,8 @@
     match parsed {
         Deserialized::Event(signed_event) => {
             assert_eq!(
-<<<<<<< HEAD
                 signed_event.event.raw.len(),
                 signed_event.event.event_message.serialization_info.size
-=======
-                signed_event.deserialized_event.raw.len(),
-                signed_event.deserialized_event.event_message.serialization_info.size
->>>>>>> cdafc3a8
             );
 
             assert!(signed_message(stream).is_ok());
