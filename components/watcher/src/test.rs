#![cfg(test)]

use std::{
    collections::HashMap,
    net::Ipv4Addr,
    sync::{Arc, Mutex},
};

use controller::{identifier_controller::IdentifierController, utils::OptionalConfig, Controller};
use keri::{
    actor::{error::ActorError, simple_controller::SimpleController},
    database::{escrow::EscrowDb, SledEventDatabase},
    error::Error,
    event_parsing::codes::self_signing::SelfSigning,
    oobi::LocationScheme,
    prefix::{BasicPrefix, IdentifierPrefix, SelfSigningPrefix},
    signer::{CryptoBox, KeyManager},
<<<<<<< HEAD
    transport::{
        default::DefaultTransport,
        test::{TestActorMap, TestTransport},
    },
=======
>>>>>>> ab2d3468
};
use tempfile::Builder;
use url::{Host, Url};
use witness::{Witness, WitnessListener};

use crate::watcher::WatcherData;

#[async_std::test]
async fn test_authentication() -> Result<(), Error> {
    // Controller who will ask
    let mut asker_controller = {
        // Create test db and event processor.
        let root = Builder::new().prefix("test-db1").tempdir().unwrap();
        std::fs::create_dir_all(root.path()).unwrap();
        let db_controller = Arc::new(SledEventDatabase::new(root.path()).unwrap());

        let escrow_root = Builder::new().prefix("test-db-escrow1").tempdir().unwrap();
        let escrow_db = Arc::new(EscrowDb::new(escrow_root.path()).unwrap());

        let oobi_root = Builder::new().prefix("oobi-test-db1").tempdir().unwrap();

        let key_manager = {
            use keri::signer::CryptoBox;
            Arc::new(Mutex::new(CryptoBox::new().unwrap()))
        };
        SimpleController::new(
            Arc::clone(&db_controller),
            escrow_db,
            key_manager,
            oobi_root.path(),
        )
        .unwrap()
    };

    let asker_icp = asker_controller
        .incept(None, None, None)
        .unwrap()
        .serialize()
        .unwrap();

    // Controller about witch we will ask
    let mut about_controller = {
        // Create test db and event processor.
        let root = Builder::new().prefix("test-db2").tempdir().unwrap();
        let db_controller = Arc::new(SledEventDatabase::new(root.path()).unwrap());

        let escrow_root = Builder::new().prefix("test-db-escrow2").tempdir().unwrap();
        let escrow_db = Arc::new(EscrowDb::new(escrow_root.path()).unwrap());

        let oobi_root = Builder::new().prefix("oobi-test-db2").tempdir().unwrap();

        let key_manager = {
            use keri::signer::CryptoBox;
            Arc::new(Mutex::new(CryptoBox::new().unwrap()))
        };
        SimpleController::new(
            Arc::clone(&db_controller),
            escrow_db,
            key_manager,
            oobi_root.path(),
        )
        .unwrap()
    };

    let about_icp = about_controller
        .incept(None, None, None)
        .unwrap()
        .serialize()
        .unwrap();

    let url = Url::parse("http://some/dummy/url").unwrap();
    let root = Builder::new().prefix("cont-test-db").tempdir().unwrap();
    let watcher = WatcherData::setup(url, root.path(), None, Box::new(DefaultTransport::new()))?;

    // Watcher should know both controllers
    watcher.parse_and_process_notices(&asker_icp).unwrap();
    watcher.parse_and_process_notices(&about_icp).unwrap();

    let query = asker_controller.query_ksn(about_controller.prefix())?;

    // Send query message to watcher before sending end role oobi
    let err = watcher.process_op(query.clone()).await;

    assert!(matches!(err, Err(ActorError::MissingRole { .. })));

    // Create and send end role oobi to watcher
    let end_role =
        asker_controller.add_watcher(&IdentifierPrefix::Basic(watcher.prefix.clone()))?;
    watcher.process_op(end_role).await.unwrap();

    // Send query again
    let result = watcher.process_op(query).await;
    // Expect error because controller's witness config is empty and latest ksn can't be checked.
    assert!(matches!(
        result, Err(ActorError::NoIdentState { ref prefix })
        if prefix == about_controller.prefix()
    ));

    Ok(())
}

<<<<<<< HEAD
#[async_std::test]
async fn test_add_watcher() -> Result<(), Error> {
    let wit = {
        let wit_root = Builder::new().prefix("wit-db").tempdir().unwrap();
        WitnessListener::setup(
            Url::parse("http://127.0.0.1:3232").unwrap(),
            None,
            wit_root.path(),
            Some("ArwXoACJgOleVZ2PY7kXn7rA0II0mHYDhc6WrBH8fDAc".to_string()),
        )?
    };

    let root = Builder::new().prefix("test-db").tempdir().unwrap();
    let initial_config = OptionalConfig::init().with_db_path(root.into_path());

    let mut actors: TestActorMap = HashMap::new();
    actors.insert((Host::Ipv4(Ipv4Addr::LOCALHOST), 3232), Box::new(wit));
    let transport = TestTransport::new(actors);
    
    let controller =
        Arc::new(Controller::with_transport(Some(initial_config), Box::new(transport)).unwrap());
=======
#[ignore]
#[test]
fn test_add_watcher() -> Result<(), Error> {
    let root = Builder::new().prefix("test-db").tempdir().unwrap();
    let initial_config = OptionalConfig::init().with_db_path(root.into_path());

    let controller = Arc::new(Controller::new(Some(initial_config)).unwrap());
>>>>>>> ab2d3468
    let km1 = CryptoBox::new()?;
    let km2 = CryptoBox::new()?;

    let mut identifier1 = {
        let pk = BasicPrefix::Ed25519(km1.public_key());
        let npk = BasicPrefix::Ed25519(km1.next_public_key());

<<<<<<< HEAD
        let icp_event = controller
            .incept(vec![pk], vec![npk], vec![], 0)
            .await
            .unwrap();
        let signature = SelfSigningPrefix::Ed25519Sha512(km1.sign(icp_event.as_bytes())?);

        let incepted_identifier = controller
            .finalize_inception(icp_event.as_bytes(), &signature)
            .await
            .unwrap();
=======
        let icp_event =
            futures::executor::block_on(controller.incept(vec![pk], vec![npk], vec![], 0)).unwrap();
        let signature = SelfSigningPrefix::Ed25519Sha512(km1.sign(icp_event.as_bytes())?);

        let incepted_identifier = futures::executor::block_on(
            controller.finalize_inception(icp_event.as_bytes(), &signature),
        )
        .unwrap();
>>>>>>> ab2d3468
        IdentifierController::new(incepted_identifier, controller.clone())
    };

    let identifier2 = {
        let pk = BasicPrefix::Ed25519(km2.public_key());
        let npk = BasicPrefix::Ed25519(km2.next_public_key());

<<<<<<< HEAD
        let icp_event = controller
            .incept(vec![pk], vec![npk], vec![], 0)
            .await
            .unwrap();
        let signature = SelfSigningPrefix::Ed25519Sha512(km2.sign(icp_event.as_bytes())?);

        let incepted_identifier = controller
            .finalize_inception(icp_event.as_bytes(), &signature)
            .await
            .unwrap();
        IdentifierController::new(incepted_identifier, controller.clone())
    };

    let url = Url::parse("http://127.0.0.1:3236").unwrap();
=======
        let icp_event =
            futures::executor::block_on(controller.incept(vec![pk], vec![npk], vec![], 0)).unwrap();
        let signature = SelfSigningPrefix::Ed25519Sha512(km2.sign(icp_event.as_bytes())?);

        let incepted_identifier = futures::executor::block_on(
            controller.finalize_inception(icp_event.as_bytes(), &signature),
        )
        .unwrap();
        IdentifierController::new(incepted_identifier, controller.clone())
    };

    let url = url::Url::parse("http://127.0.0.1:3236").unwrap();
>>>>>>> ab2d3468
    let root = Builder::new().prefix("cont-test-db").tempdir().unwrap();
    let watcher = WatcherData::setup(
        url.clone(),
        root.path(),
        None,
        Box::new(DefaultTransport::new()),
    )?;
    let watcher_id = watcher.prefix;
    // let watcher_id: BasicPrefix = "BF2t2NPc1bwptY1hYV0YCib1JjQ11k9jtuaZemecPF5b".parse().unwrap();

    // Watcher should know both controllers
    // watcher.parse_and_process_notices(&asker_icp).unwrap();
    // watcher.parse_and_process_notices(&about_icp).unwrap();

    let watcher_oobi = LocationScheme {
        eid: IdentifierPrefix::Basic(watcher_id.clone()),
        scheme: keri::oobi::Scheme::Http,
        url,
    };
<<<<<<< HEAD
    identifier1
        .source
        .resolve_loc_schema(&watcher_oobi)
        .await
        .unwrap();
=======
    futures::executor::block_on(identifier1.source.resolve_loc_schema(&watcher_oobi)).unwrap();
>>>>>>> ab2d3468

    let add_watcher = identifier1
        .add_watcher(IdentifierPrefix::Basic(watcher_id.clone()))
        .unwrap();
    let query_sig = SelfSigningPrefix::new(
        SelfSigning::Ed25519Sha512,
        km1.sign(add_watcher.as_bytes()).unwrap(),
    );
<<<<<<< HEAD
    identifier1
        .finalize_event(add_watcher.as_bytes(), query_sig)
        .await
=======
    futures::executor::block_on(identifier1.finalize_event(add_watcher.as_bytes(), query_sig))
>>>>>>> ab2d3468
        .unwrap();

    let query = identifier1
        .query_watcher(&identifier2.id, IdentifierPrefix::Basic(watcher_id))
        .unwrap();
    let query_sig = SelfSigningPrefix::new(
        SelfSigning::Ed25519Sha512,
        km1.sign(&query.serialize()?).unwrap(),
    );
<<<<<<< HEAD
    identifier1
        .finalize_query(vec![(query, query_sig)])
        .await
        .unwrap();
=======
    futures::executor::block_on(identifier1.finalize_query(vec![(query, query_sig)])).unwrap();
>>>>>>> ab2d3468

    Ok(())
}<|MERGE_RESOLUTION|>--- conflicted
+++ resolved
@@ -15,17 +15,14 @@
     oobi::LocationScheme,
     prefix::{BasicPrefix, IdentifierPrefix, SelfSigningPrefix},
     signer::{CryptoBox, KeyManager},
-<<<<<<< HEAD
     transport::{
         default::DefaultTransport,
         test::{TestActorMap, TestTransport},
     },
-=======
->>>>>>> ab2d3468
 };
 use tempfile::Builder;
 use url::{Host, Url};
-use witness::{Witness, WitnessListener};
+use witness::WitnessListener;
 
 use crate::watcher::WatcherData;
 
@@ -123,7 +120,6 @@
     Ok(())
 }
 
-<<<<<<< HEAD
 #[async_std::test]
 async fn test_add_watcher() -> Result<(), Error> {
     let wit = {
@@ -140,20 +136,11 @@
     let initial_config = OptionalConfig::init().with_db_path(root.into_path());
 
     let mut actors: TestActorMap = HashMap::new();
-    actors.insert((Host::Ipv4(Ipv4Addr::LOCALHOST), 3232), Box::new(wit));
+    actors.insert((Host::Ipv4(Ipv4Addr::LOCALHOST), 3232), Arc::new(wit));
     let transport = TestTransport::new(actors);
-    
+
     let controller =
         Arc::new(Controller::with_transport(Some(initial_config), Box::new(transport)).unwrap());
-=======
-#[ignore]
-#[test]
-fn test_add_watcher() -> Result<(), Error> {
-    let root = Builder::new().prefix("test-db").tempdir().unwrap();
-    let initial_config = OptionalConfig::init().with_db_path(root.into_path());
-
-    let controller = Arc::new(Controller::new(Some(initial_config)).unwrap());
->>>>>>> ab2d3468
     let km1 = CryptoBox::new()?;
     let km2 = CryptoBox::new()?;
 
@@ -161,7 +148,6 @@
         let pk = BasicPrefix::Ed25519(km1.public_key());
         let npk = BasicPrefix::Ed25519(km1.next_public_key());
 
-<<<<<<< HEAD
         let icp_event = controller
             .incept(vec![pk], vec![npk], vec![], 0)
             .await
@@ -172,16 +158,6 @@
             .finalize_inception(icp_event.as_bytes(), &signature)
             .await
             .unwrap();
-=======
-        let icp_event =
-            futures::executor::block_on(controller.incept(vec![pk], vec![npk], vec![], 0)).unwrap();
-        let signature = SelfSigningPrefix::Ed25519Sha512(km1.sign(icp_event.as_bytes())?);
-
-        let incepted_identifier = futures::executor::block_on(
-            controller.finalize_inception(icp_event.as_bytes(), &signature),
-        )
-        .unwrap();
->>>>>>> ab2d3468
         IdentifierController::new(incepted_identifier, controller.clone())
     };
 
@@ -189,7 +165,6 @@
         let pk = BasicPrefix::Ed25519(km2.public_key());
         let npk = BasicPrefix::Ed25519(km2.next_public_key());
 
-<<<<<<< HEAD
         let icp_event = controller
             .incept(vec![pk], vec![npk], vec![], 0)
             .await
@@ -204,20 +179,6 @@
     };
 
     let url = Url::parse("http://127.0.0.1:3236").unwrap();
-=======
-        let icp_event =
-            futures::executor::block_on(controller.incept(vec![pk], vec![npk], vec![], 0)).unwrap();
-        let signature = SelfSigningPrefix::Ed25519Sha512(km2.sign(icp_event.as_bytes())?);
-
-        let incepted_identifier = futures::executor::block_on(
-            controller.finalize_inception(icp_event.as_bytes(), &signature),
-        )
-        .unwrap();
-        IdentifierController::new(incepted_identifier, controller.clone())
-    };
-
-    let url = url::Url::parse("http://127.0.0.1:3236").unwrap();
->>>>>>> ab2d3468
     let root = Builder::new().prefix("cont-test-db").tempdir().unwrap();
     let watcher = WatcherData::setup(
         url.clone(),
@@ -237,15 +198,11 @@
         scheme: keri::oobi::Scheme::Http,
         url,
     };
-<<<<<<< HEAD
     identifier1
         .source
         .resolve_loc_schema(&watcher_oobi)
         .await
         .unwrap();
-=======
-    futures::executor::block_on(identifier1.source.resolve_loc_schema(&watcher_oobi)).unwrap();
->>>>>>> ab2d3468
 
     let add_watcher = identifier1
         .add_watcher(IdentifierPrefix::Basic(watcher_id.clone()))
@@ -254,13 +211,9 @@
         SelfSigning::Ed25519Sha512,
         km1.sign(add_watcher.as_bytes()).unwrap(),
     );
-<<<<<<< HEAD
     identifier1
         .finalize_event(add_watcher.as_bytes(), query_sig)
         .await
-=======
-    futures::executor::block_on(identifier1.finalize_event(add_watcher.as_bytes(), query_sig))
->>>>>>> ab2d3468
         .unwrap();
 
     let query = identifier1
@@ -270,14 +223,10 @@
         SelfSigning::Ed25519Sha512,
         km1.sign(&query.serialize()?).unwrap(),
     );
-<<<<<<< HEAD
     identifier1
         .finalize_query(vec![(query, query_sig)])
         .await
         .unwrap();
-=======
-    futures::executor::block_on(identifier1.finalize_query(vec![(query, query_sig)])).unwrap();
->>>>>>> ab2d3468
 
     Ok(())
 }