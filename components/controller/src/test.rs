--- conflicted
+++ resolved
@@ -89,16 +89,9 @@
     Ok(())
 }
 
-<<<<<<< HEAD
 #[async_std::test]
 #[ignore]
 async fn test_delegated_incept() -> Result<(), ControllerError> {
-    println!("Test start");
-=======
-#[ignore]
-#[test]
-pub fn test_delegated_incept() -> Result<(), ControllerError> {
->>>>>>> 2a86c43e
     use url::Url;
     let root = Builder::new().prefix("test-db").tempdir().unwrap();
     let root2 = Builder::new().prefix("test-db2").tempdir().unwrap();
